/**
 * Copyright (C) 2009-2011 Typesafe Inc. <http://www.typesafe.com>
 */

package akka.dispatch

import java.util.Collection
import java.util.concurrent.atomic.{ AtomicLong, AtomicInteger }
import akka.util.Duration
import akka.event.Logging.{ Warning, Error }
import akka.actor.ActorSystem
<<<<<<< HEAD
import java.util.concurrent._
=======
import akka.event.EventStream
>>>>>>> 4470cf0d

object ThreadPoolConfig {
  type Bounds = Int
  type FlowHandler = Either[SaneRejectedExecutionHandler, Bounds]
  type QueueFactory = () ⇒ BlockingQueue[Runnable]

  val defaultAllowCoreThreadTimeout: Boolean = false
  val defaultCorePoolSize: Int = 16
  val defaultMaxPoolSize: Int = 128
  val defaultTimeout: Duration = Duration(60000L, TimeUnit.MILLISECONDS)

  def fixedPoolSize(size: Int): Int = size
  def scaledPoolSize(multiplier: Double): Int =
    (Runtime.getRuntime.availableProcessors * multiplier).ceil.toInt

  def arrayBlockingQueue(capacity: Int, fair: Boolean): QueueFactory =
    () ⇒ new ArrayBlockingQueue[Runnable](capacity, fair)

  def synchronousQueue(fair: Boolean): QueueFactory =
    () ⇒ new SynchronousQueue[Runnable](fair)

  def linkedBlockingQueue(): QueueFactory =
    () ⇒ new LinkedBlockingQueue[Runnable]()

  def linkedBlockingQueue(capacity: Int): QueueFactory =
    () ⇒ new LinkedBlockingQueue[Runnable](capacity)

  def reusableQueue(queue: BlockingQueue[Runnable]): QueueFactory =
    () ⇒ queue

  def reusableQueue(queueFactory: QueueFactory): QueueFactory = {
    val queue = queueFactory()
    () ⇒ queue
  }
}

/**
 * Function0 without the fun stuff (mostly for the sake of the Java API side of things)
 */
trait ExecutorServiceFactory {
  def createExecutorService: ExecutorService
}

/**
 * Generic way to specify an ExecutorService to a Dispatcher, create it with the given name if desired
 */
trait ExecutorServiceFactoryProvider {
  def createExecutorServiceFactory(name: String): ExecutorServiceFactory
}

/**
 * A small configuration DSL to create ThreadPoolExecutors that can be provided as an ExecutorServiceFactoryProvider to Dispatcher
 */
case class ThreadPoolConfig(eventStream: EventStream,
                            allowCorePoolTimeout: Boolean = ThreadPoolConfig.defaultAllowCoreThreadTimeout,
                            corePoolSize: Int = ThreadPoolConfig.defaultCorePoolSize,
                            maxPoolSize: Int = ThreadPoolConfig.defaultMaxPoolSize,
                            threadTimeout: Duration = ThreadPoolConfig.defaultTimeout,
                            queueFactory: ThreadPoolConfig.QueueFactory = ThreadPoolConfig.linkedBlockingQueue())
  extends ExecutorServiceFactoryProvider {
  final def createExecutorServiceFactory(name: String): ExecutorServiceFactory = new ExecutorServiceFactory {
    val threadFactory = new MonitorableThreadFactory(name)
<<<<<<< HEAD
    def createExecutorService: ExecutorService = {
      val service = new ThreadPoolExecutor(corePoolSize, maxPoolSize, threadTimeout.length, threadTimeout.unit, queueFactory(), threadFactory, new SaneRejectedExecutionHandler)
      service.allowCoreThreadTimeOut(allowCorePoolTimeout)
      service
=======
    def createExecutorService: ExecutorService = flowHandler match {
      case Left(rejectHandler) ⇒
        val service = new ThreadPoolExecutor(corePoolSize, maxPoolSize, threadTimeout.length, threadTimeout.unit, queueFactory(), threadFactory, rejectHandler)
        service.allowCoreThreadTimeOut(allowCorePoolTimeout)
        service
      case Right(bounds) ⇒
        val service = new ThreadPoolExecutor(corePoolSize, maxPoolSize, threadTimeout.length, threadTimeout.unit, queueFactory(), threadFactory)
        service.allowCoreThreadTimeOut(allowCorePoolTimeout)
        new BoundedExecutorDecorator(eventStream, service, bounds)
>>>>>>> 4470cf0d
    }
  }
}

trait DispatcherBuilder {
  def build: MessageDispatcher
}

object ThreadPoolConfigDispatcherBuilder {
  def conf_?[T](opt: Option[T])(fun: (T) ⇒ ThreadPoolConfigDispatcherBuilder ⇒ ThreadPoolConfigDispatcherBuilder): Option[(ThreadPoolConfigDispatcherBuilder) ⇒ ThreadPoolConfigDispatcherBuilder] = opt map fun
}

/**
 * A DSL to configure and create a MessageDispatcher with a ThreadPoolExecutor
 */
case class ThreadPoolConfigDispatcherBuilder(dispatcherFactory: (ThreadPoolConfig) ⇒ MessageDispatcher, config: ThreadPoolConfig) extends DispatcherBuilder {
  import ThreadPoolConfig._
  def build = dispatcherFactory(config)

  def withNewThreadPoolWithCustomBlockingQueue(newQueueFactory: QueueFactory): ThreadPoolConfigDispatcherBuilder =
    this.copy(config = config.copy(queueFactory = newQueueFactory))

  def withNewThreadPoolWithCustomBlockingQueue(queue: BlockingQueue[Runnable]): ThreadPoolConfigDispatcherBuilder =
    withNewThreadPoolWithCustomBlockingQueue(reusableQueue(queue))

  def withNewThreadPoolWithLinkedBlockingQueueWithUnboundedCapacity: ThreadPoolConfigDispatcherBuilder =
    this.copy(config = config.copy(queueFactory = linkedBlockingQueue()))

  def withNewThreadPoolWithLinkedBlockingQueueWithCapacity(capacity: Int): ThreadPoolConfigDispatcherBuilder =
    this.copy(config = config.copy(queueFactory = linkedBlockingQueue(capacity)))

  def withNewThreadPoolWithSynchronousQueueWithFairness(fair: Boolean): ThreadPoolConfigDispatcherBuilder =
    this.copy(config = config.copy(queueFactory = synchronousQueue(fair)))

  def withNewThreadPoolWithArrayBlockingQueueWithCapacityAndFairness(capacity: Int, fair: Boolean): ThreadPoolConfigDispatcherBuilder =
    this.copy(config = config.copy(queueFactory = arrayBlockingQueue(capacity, fair)))

  def setCorePoolSize(size: Int): ThreadPoolConfigDispatcherBuilder =
    this.copy(config = config.copy(corePoolSize = size))

  def setMaxPoolSize(size: Int): ThreadPoolConfigDispatcherBuilder =
    this.copy(config = config.copy(maxPoolSize = size))

  def setCorePoolSizeFromFactor(multiplier: Double): ThreadPoolConfigDispatcherBuilder =
    setCorePoolSize(scaledPoolSize(multiplier))

  def setMaxPoolSizeFromFactor(multiplier: Double): ThreadPoolConfigDispatcherBuilder =
    setMaxPoolSize(scaledPoolSize(multiplier))

  def setKeepAliveTimeInMillis(time: Long): ThreadPoolConfigDispatcherBuilder =
    setKeepAliveTime(Duration(time, TimeUnit.MILLISECONDS))

  def setKeepAliveTime(time: Duration): ThreadPoolConfigDispatcherBuilder =
    this.copy(config = config.copy(threadTimeout = time))

  def setAllowCoreThreadTimeout(allow: Boolean): ThreadPoolConfigDispatcherBuilder =
    this.copy(config = config.copy(allowCorePoolTimeout = allow))

  def setQueueFactory(newQueueFactory: QueueFactory): ThreadPoolConfigDispatcherBuilder =
    this.copy(config = config.copy(queueFactory = newQueueFactory))

  def configure(fs: Option[Function[ThreadPoolConfigDispatcherBuilder, ThreadPoolConfigDispatcherBuilder]]*): ThreadPoolConfigDispatcherBuilder = fs.foldLeft(this)((c, f) ⇒ f.map(_(c)).getOrElse(c))
}

/**
 * @author <a href="http://jonasboner.com">Jonas Bon&#233;r</a>
 */
class MonitorableThreadFactory(val name: String, val daemonic: Boolean = false) extends ThreadFactory {
  protected val counter = new AtomicLong

  def newThread(runnable: Runnable) = {
    val t = new MonitorableThread(runnable, name)
    t.setDaemon(daemonic)
    t
  }
}

/**
 * @author <a href="http://jonasboner.com">Jonas Bon&#233;r</a>
 */
object MonitorableThread {
  val DEFAULT_NAME = "MonitorableThread".intern

  // FIXME use MonitorableThread.created and MonitorableThread.alive in monitoring
  val created = new AtomicInteger
  val alive = new AtomicInteger
}

/**
 * @author <a href="http://jonasboner.com">Jonas Bon&#233;r</a>
 */
class MonitorableThread(runnable: Runnable, name: String)
  extends Thread(runnable, name + "-" + MonitorableThread.created.incrementAndGet) {

  setUncaughtExceptionHandler(new Thread.UncaughtExceptionHandler() {
    def uncaughtException(thread: Thread, cause: Throwable) = {}
  })

  override def run = {
    try {
      MonitorableThread.alive.incrementAndGet
      super.run
    } finally {
      MonitorableThread.alive.decrementAndGet
    }
  }
}

/**
<<<<<<< HEAD
=======
 * @author <a href="http://jonasboner.com">Jonas Bon&#233;r</a>
 */
class BoundedExecutorDecorator(val eventStream: EventStream, val executor: ExecutorService, bound: Int) extends ExecutorServiceDelegate {
  protected val semaphore = new Semaphore(bound)

  override def execute(command: Runnable) = {
    semaphore.acquire
    try {
      executor.execute(new Runnable() {
        def run = {
          try {
            command.run
          } finally {
            semaphore.release
          }
        }
      })
    } catch {
      case e: RejectedExecutionException ⇒
        eventStream.publish(Warning(this, e.toString))
        semaphore.release
      case e: Throwable ⇒
        eventStream.publish(Error(e, this, e.getMessage))
        throw e
    }
  }
}

/**
>>>>>>> 4470cf0d
 * As the name says
 */
trait ExecutorServiceDelegate extends ExecutorService {

  def executor: ExecutorService

  def execute(command: Runnable) = executor.execute(command)

  def shutdown() { executor.shutdown() }

  def shutdownNow() = executor.shutdownNow()

  def isShutdown = executor.isShutdown

  def isTerminated = executor.isTerminated

  def awaitTermination(l: Long, timeUnit: TimeUnit) = executor.awaitTermination(l, timeUnit)

  def submit[T](callable: Callable[T]) = executor.submit(callable)

  def submit[T](runnable: Runnable, t: T) = executor.submit(runnable, t)

  def submit(runnable: Runnable) = executor.submit(runnable)

  def invokeAll[T](callables: Collection[_ <: Callable[T]]) = executor.invokeAll(callables)

  def invokeAll[T](callables: Collection[_ <: Callable[T]], l: Long, timeUnit: TimeUnit) = executor.invokeAll(callables, l, timeUnit)

  def invokeAny[T](callables: Collection[_ <: Callable[T]]) = executor.invokeAny(callables)

  def invokeAny[T](callables: Collection[_ <: Callable[T]], l: Long, timeUnit: TimeUnit) = executor.invokeAny(callables, l, timeUnit)
}

class SaneRejectedExecutionHandler extends RejectedExecutionHandler {
  def rejectedExecution(runnable: Runnable, threadPoolExecutor: ThreadPoolExecutor): Unit = {
    if (threadPoolExecutor.isShutdown) throw new RejectedExecutionException("Shutdown")
    else runnable.run()
  }
}<|MERGE_RESOLUTION|>--- conflicted
+++ resolved
@@ -9,11 +9,8 @@
 import akka.util.Duration
 import akka.event.Logging.{ Warning, Error }
 import akka.actor.ActorSystem
-<<<<<<< HEAD
 import java.util.concurrent._
-=======
 import akka.event.EventStream
->>>>>>> 4470cf0d
 
 object ThreadPoolConfig {
   type Bounds = Int
@@ -76,22 +73,10 @@
   extends ExecutorServiceFactoryProvider {
   final def createExecutorServiceFactory(name: String): ExecutorServiceFactory = new ExecutorServiceFactory {
     val threadFactory = new MonitorableThreadFactory(name)
-<<<<<<< HEAD
     def createExecutorService: ExecutorService = {
       val service = new ThreadPoolExecutor(corePoolSize, maxPoolSize, threadTimeout.length, threadTimeout.unit, queueFactory(), threadFactory, new SaneRejectedExecutionHandler)
       service.allowCoreThreadTimeOut(allowCorePoolTimeout)
       service
-=======
-    def createExecutorService: ExecutorService = flowHandler match {
-      case Left(rejectHandler) ⇒
-        val service = new ThreadPoolExecutor(corePoolSize, maxPoolSize, threadTimeout.length, threadTimeout.unit, queueFactory(), threadFactory, rejectHandler)
-        service.allowCoreThreadTimeOut(allowCorePoolTimeout)
-        service
-      case Right(bounds) ⇒
-        val service = new ThreadPoolExecutor(corePoolSize, maxPoolSize, threadTimeout.length, threadTimeout.unit, queueFactory(), threadFactory)
-        service.allowCoreThreadTimeOut(allowCorePoolTimeout)
-        new BoundedExecutorDecorator(eventStream, service, bounds)
->>>>>>> 4470cf0d
     }
   }
 }
@@ -201,38 +186,6 @@
 }
 
 /**
-<<<<<<< HEAD
-=======
- * @author <a href="http://jonasboner.com">Jonas Bon&#233;r</a>
- */
-class BoundedExecutorDecorator(val eventStream: EventStream, val executor: ExecutorService, bound: Int) extends ExecutorServiceDelegate {
-  protected val semaphore = new Semaphore(bound)
-
-  override def execute(command: Runnable) = {
-    semaphore.acquire
-    try {
-      executor.execute(new Runnable() {
-        def run = {
-          try {
-            command.run
-          } finally {
-            semaphore.release
-          }
-        }
-      })
-    } catch {
-      case e: RejectedExecutionException ⇒
-        eventStream.publish(Warning(this, e.toString))
-        semaphore.release
-      case e: Throwable ⇒
-        eventStream.publish(Error(e, this, e.getMessage))
-        throw e
-    }
-  }
-}
-
-/**
->>>>>>> 4470cf0d
  * As the name says
  */
 trait ExecutorServiceDelegate extends ExecutorService {
