/**
 *  Copyright (C) 2009-2011 Typesafe Inc. <http://www.typesafe.com>
 */

package akka.actor

import akka.dispatch._
import akka.util._
import akka.serialization.{ Serializer, Serialization }
import java.net.InetSocketAddress
import scala.collection.immutable.Stack
import java.lang.{ UnsupportedOperationException, IllegalStateException }
import akka.AkkaApplication
import akka.remote.RemoteSupport
import scala.util.DynamicVariable
import akka.event.{ EventHandler, InVMMonitoring }

/**
 * ActorRef is an immutable and serializable handle to an Actor.
 * <p/>
 * Create an ActorRef for an Actor by using the factory method on the Actor object.
 * <p/>
 * Here is an example on how to create an actor with a default constructor.
 * <pre>
 *   import Actor._
 *
 *   val actor = actorOf[MyActor]
 *   actor ! message
 *   actor.stop()
 * </pre>
 *
 * You can also create and start actors like this:
 * <pre>
 *   val actor = actorOf[MyActor]
 * </pre>
 *
 * Here is an example on how to create an actor with a non-default constructor.
 * <pre>
 *   import Actor._
 *
 *   val actor = actorOf(new MyActor(...))
 *   actor ! message
 *   actor.stop()
 * </pre>
 *
 * @author <a href="http://jonasboner.com">Jonas Bon&#233;r</a>
 */
abstract class ActorRef extends ActorRefShared with UntypedChannel with ReplyChannel[Any] with java.lang.Comparable[ActorRef] with Serializable {
  scalaRef: ScalaActorRef ⇒
  // Only mutable for RemoteServer in order to maintain identity across nodes

  private[akka] val uuid = newUuid

  def address: String

  /**
   * Comparison only takes address into account.
   */
  def compareTo(other: ActorRef) = this.address compareTo other.address

  /**
   * Akka Java API. <p/>
   * @see ask(message: AnyRef, sender: ActorRef): Future[_]
   * Uses the specified timeout (milliseconds)
   */
  def ask(message: AnyRef, timeout: Long): Future[Any] = ask(message, timeout, null)

  /**
   * Akka Java API. <p/>
   * Sends a message asynchronously returns a future holding the eventual reply message.
   * <p/>
   * <b>NOTE:</b>
   * Use this method with care. In most cases it is better to use 'tell' together with the 'getContext().getSender()' to
   * implement request/response message exchanges.
   * <p/>
   * If you are sending messages using <code>ask</code> then you <b>have to</b> use <code>getContext().reply(..)</code>
   * to send a reply message to the original sender. If not then the sender will block until the timeout expires.
   */
  def ask(message: AnyRef, timeout: Long, sender: ActorRef): Future[AnyRef] =
    ?(message, Timeout(timeout))(sender).asInstanceOf[Future[AnyRef]]

  /**
   * Akka Java API. <p/>
   * Forwards the message specified to this actor and preserves the original sender of the message
   */
  def forward(message: AnyRef, sender: ActorRef) {
    if (sender eq null) throw new IllegalArgumentException("The 'sender' argument to 'forward' can't be null")
    else forward(message)(ForwardableChannel(sender))
  }

  /**
   * Suspends the actor. It will not process messages while suspended.
   */
  def suspend(): Unit

  /**
   * Resumes a suspended actor.
   */
  def resume(): Unit

  /**
   * Shuts down the actor its dispatcher and message queue.
   */
  def stop(): Unit

  /**
   * Is the actor shut down?
   */
  def isShutdown: Boolean

  /**
   * Links an other actor to this actor. Links are unidirectional and means that a the linking actor will
   * receive a notification if the linked actor has crashed.
   * <p/>
   * If the 'trapExit' member field of the 'faultHandler' has been set to at contain at least one exception class then it will
   * 'trap' these exceptions and automatically restart the linked actors according to the restart strategy
   * defined by the 'faultHandler'.
   */
  def link(actorRef: ActorRef): ActorRef

  /**
   * Unlink the actor.
   */
  def unlink(actorRef: ActorRef): ActorRef

  protected[akka] def postMessageToMailbox(message: Any, channel: UntypedChannel): Unit

  protected[akka] def postMessageToMailboxAndCreateFutureResultWithTimeout(
    message: Any,
    timeout: Timeout,
    channel: UntypedChannel): Future[Any]

  protected[akka] def restart(cause: Throwable): Unit

  override def hashCode: Int = HashCode.hash(HashCode.SEED, address)

  override def equals(that: Any): Boolean = {
    that.isInstanceOf[ActorRef] &&
      that.asInstanceOf[ActorRef].address == address
  }

  override def toString = "Actor[%s]".format(address)
}

/**
 *  Local (serializable) ActorRef that is used when referencing the Actor on its "home" node.
 *
 * @author <a href="http://jonasboner.com">Jonas Bon&#233;r</a>
 */
class LocalActorRef private[akka] (
  app: AkkaApplication,
  private[this] val props: Props,
  givenAddress: String,
  val systemService: Boolean = false,
  override private[akka] val uuid: Uuid = newUuid,
  receiveTimeout: Option[Long] = None,
  hotswap: Stack[PartialFunction[Any, Unit]] = Stack.empty)
  extends ActorRef with ScalaActorRef {

<<<<<<< HEAD
  private[this] val actorCell = new ActorCell(app, this, props, receiveTimeout, hotswap)
=======
  // used only for deserialization
  private[akka] def this(
    __uuid: Uuid,
    __address: String,
    __props: Props,
    __receiveTimeout: Option[Long],
    __hotswap: Stack[PartialFunction[Any, Unit]]) = {

    this(__props, __address, false, __uuid, __receiveTimeout, __hotswap)

    actorCell.setActorContext(actorCell) // this is needed for deserialization - why?
  }

  final def address: String = givenAddress match {
    case null | "" ⇒ uuid.toString
    case other     ⇒ other
  }

  private[this] val actorCell = new ActorCell(this, props, receiveTimeout, hotswap)
>>>>>>> c5ed2a8f
  actorCell.start()

  /**
   * Is the actor shut down?
   * If this method returns true, it will never return false again, but if it returns false, you cannot be sure if it's alive still (race condition)
   */
  //FIXME TODO RENAME TO isTerminated
  def isShutdown: Boolean = actorCell.isShutdown

  /**
   * Suspends the actor so that it will not process messages until resumed. The
   * suspend request is processed asynchronously to the caller of this method
   * as well as to normal message sends: the only ordering guarantee is that
   * message sends done from the same thread after calling this method will not
   * be processed until resumed.
   */
  //FIXME TODO REMOVE THIS, NO REPLACEMENT
  def suspend(): Unit = actorCell.suspend()

  /**
   * Resumes a suspended actor.
   */
  //FIXME TODO REMOVE THIS, NO REPLACEMENT
  def resume(): Unit = actorCell.resume()

  /**
   * Shuts down the actor and its message queue
   */
  def stop(): Unit = actorCell.stop()

  /**
   * Links an other actor to this actor. Links are unidirectional and means that a the linking actor will
   * receive a notification if the linked actor has crashed.
   * <p/>
   * If the 'trapExit' member field of the 'faultHandler' has been set to at contain at least one exception class then it will
   * 'trap' these exceptions and automatically restart the linked actors according to the restart strategy
   * defined by the 'faultHandler'.
   * <p/>
   * To be invoked from within the actor itself.
   * Returns the ref that was passed into it
   */
  def link(subject: ActorRef): ActorRef = actorCell.link(subject)

  /**
   * Unlink the actor.
   * <p/>
   * To be invoked from within the actor itself.
   * Returns the ref that was passed into it
   */
  def unlink(subject: ActorRef): ActorRef = actorCell.unlink(subject)

  // ========= AKKA PROTECTED FUNCTIONS =========

  protected[akka] def underlying: ActorCell = actorCell

  // FIXME TODO: remove this method
  // @deprecated("This method does a spin-lock to block for the actor, which might never be there, do not use this", "2.0")
  protected[akka] def underlyingActorInstance: Actor = {
    var instance = actorCell.actor
    while ((instance eq null) && !actorCell.isShutdown) {
      try { Thread.sleep(1) } catch { case i: InterruptedException ⇒ }
      instance = actorCell.actor
    }
    instance
  }

  protected[akka] def postMessageToMailbox(message: Any, channel: UntypedChannel): Unit =
    actorCell.postMessageToMailbox(message, channel)

  protected[akka] def postMessageToMailboxAndCreateFutureResultWithTimeout(
    message: Any,
    timeout: Timeout,
    channel: UntypedChannel): Future[Any] = {
    actorCell.postMessageToMailboxAndCreateFutureResultWithTimeout(message, timeout, channel)
  }

  protected[akka] def handleFailure(fail: Failed): Unit = actorCell.handleFailure(fail)

  protected[akka] def restart(cause: Throwable): Unit = actorCell.restart(cause)

  // ========= PRIVATE FUNCTIONS =========

  @throws(classOf[java.io.ObjectStreamException])
  private def writeReplace(): AnyRef = {
    // TODO: this was used to really send LocalActorRef across the network, which is broken now
    val inetaddr = app.defaultAddress
    SerializedActorRef(uuid, address, inetaddr.getAddress.getHostAddress, inetaddr.getPort)
  }
}

/**
 * System messages for RemoteActorRef.
 *
 * @author <a href="http://jonasboner.com">Jonas Bon&#233;r</a>
 */
object RemoteActorSystemMessage {
  val Stop = "RemoteActorRef:stop".intern
}

/**
 * This trait represents the common (external) methods for all ActorRefs
 * Needed because implicit conversions aren't applied when instance imports are used
 *
 * i.e.
 * var self: ScalaActorRef = ...
 * import self._
 * //can't call ActorRef methods here unless they are declared in a common
 * //superclass, which ActorRefShared is.
 */
trait ActorRefShared {

  /**
   * Returns the address for the actor.
   */
  def address: String
}

/**
 * This trait represents the Scala Actor API
 * There are implicit conversions in ../actor/Implicits.scala
 * from ActorRef -> ScalaActorRef and back
 */
trait ScalaActorRef extends ActorRefShared with ReplyChannel[Any] { ref: ActorRef ⇒

  /**
   * Sends a one-way asynchronous message. E.g. fire-and-forget semantics.
   * <p/>
   *
   * If invoked from within an actor then the actor reference is implicitly passed on as the implicit 'sender' argument.
   * <p/>
   *
   * This actor 'sender' reference is then available in the receiving actor in the 'sender' member variable,
   * if invoked from within an Actor. If not then no sender is available.
   * <pre>
   *   actor ! message
   * </pre>
   * <p/>
   */
  def !(message: Any)(implicit channel: UntypedChannel): Unit = postMessageToMailbox(message, channel)

  /**
   * Sends a message asynchronously, returning a future which may eventually hold the reply.
   */
  def ?(message: Any)(implicit channel: UntypedChannel, timeout: Timeout): Future[Any] = postMessageToMailboxAndCreateFutureResultWithTimeout(message, timeout, channel)

  def ?(message: Any, timeout: Timeout)(implicit channel: UntypedChannel): Future[Any] = ?(message)(channel, timeout)

  /**
   * Forwards the message and passes the original sender actor as the sender.
   * <p/>
   * Works with '!' and '?'/'ask'.
   */
  def forward(message: Any)(implicit forwardable: ForwardableChannel) = postMessageToMailbox(message, forwardable.channel)
}

/**
 * Memento pattern for serializing ActorRefs transparently
 */

case class SerializedActorRef(uuid: Uuid, address: String, hostname: String, port: Int) {

  import akka.serialization.Serialization.app

  @throws(classOf[java.io.ObjectStreamException])
  def readResolve(): AnyRef = {
    if (app.value eq null) throw new IllegalStateException(
      "Trying to deserialize a serialized ActorRef without an AkkaApplication in scope." +
        " Use akka.serialization.Serialization.app.withValue(akkaApplication) { ... }")
    app.value.provider.deserialize(this) match {
      case Some(actor) ⇒ actor
      case None        ⇒ throw new IllegalStateException("Could not deserialize ActorRef")
    }
  }
}

/**
 * Trait for ActorRef implementations where most of the methods are not supported.
 */
trait UnsupportedActorRef extends ActorRef with ScalaActorRef {

  def link(actorRef: ActorRef): ActorRef = unsupported

  def unlink(actorRef: ActorRef): ActorRef = unsupported

  def suspend(): Unit = unsupported

  def resume(): Unit = unsupported

  protected[akka] def restart(cause: Throwable): Unit = unsupported

  private def unsupported = throw new UnsupportedOperationException("Not supported for %s".format(getClass.getName))
}

class DeadLetterActorRef(app: AkkaApplication) extends UnsupportedActorRef {
  val brokenPromise = new KeptPromise[Any](Left(new ActorKilledException("In DeadLetterActorRef, promises are always broken.")))(app.dispatcher)
  val address: String = "akka:internal:DeadLetterActorRef"

  override def link(actorRef: ActorRef): ActorRef = actorRef

  override def unlink(actorRef: ActorRef): ActorRef = actorRef

  def isShutdown(): Boolean = true

  def stop(): Unit = ()

  protected[akka] def postMessageToMailbox(message: Any, channel: UntypedChannel): Unit = app.eventHandler.debug(this, message)

  protected[akka] def postMessageToMailboxAndCreateFutureResultWithTimeout(
    message: Any,
    timeout: Timeout,
    channel: UntypedChannel): Future[Any] = { app.eventHandler.debug(this, message); brokenPromise }
}<|MERGE_RESOLUTION|>--- conflicted
+++ resolved
@@ -157,30 +157,13 @@
   hotswap: Stack[PartialFunction[Any, Unit]] = Stack.empty)
   extends ActorRef with ScalaActorRef {
 
-<<<<<<< HEAD
   private[this] val actorCell = new ActorCell(app, this, props, receiveTimeout, hotswap)
-=======
-  // used only for deserialization
-  private[akka] def this(
-    __uuid: Uuid,
-    __address: String,
-    __props: Props,
-    __receiveTimeout: Option[Long],
-    __hotswap: Stack[PartialFunction[Any, Unit]]) = {
-
-    this(__props, __address, false, __uuid, __receiveTimeout, __hotswap)
-
-    actorCell.setActorContext(actorCell) // this is needed for deserialization - why?
-  }
+  actorCell.start()
 
   final def address: String = givenAddress match {
     case null | "" ⇒ uuid.toString
     case other     ⇒ other
   }
-
-  private[this] val actorCell = new ActorCell(this, props, receiveTimeout, hotswap)
->>>>>>> c5ed2a8f
-  actorCell.start()
 
   /**
    * Is the actor shut down?
