/**
 * Copyright (C) 2014 Typesafe Inc. <http://www.typesafe.com>
 */
package akka.stream.impl

import java.util.concurrent.atomic.AtomicReference

import akka.actor.{ ActorRef, Props }
import akka.stream.Attributes.InputBuffer
import akka.stream._
import akka.stream.impl.StreamLayout.Module
import akka.stream.stage.{ AsyncCallback, GraphStageLogic, GraphStageWithMaterializedValue, InHandler }
import org.reactivestreams.{ Publisher, Subscriber }

import scala.annotation.unchecked.uncheckedVariance
import scala.concurrent.{ Future, Promise }
import scala.language.postfixOps
import scala.util.{ Failure, Success, Try }

/**
 * INTERNAL API
 */
private[akka] abstract class SinkModule[-In, Mat](val shape: SinkShape[In]) extends Module {

  def create(context: MaterializationContext): (Subscriber[In] @uncheckedVariance, Mat)

  override def replaceShape(s: Shape): Module =
    if (s == shape) this
    else throw new UnsupportedOperationException("cannot replace the shape of a Sink, you need to wrap it in a Graph for that")

  // This is okay since we the only caller of this method is right below.
  protected def newInstance(s: SinkShape[In] @uncheckedVariance): SinkModule[In, Mat]

  override def carbonCopy: Module = newInstance(SinkShape(shape.in.carbonCopy()))

  override def subModules: Set[Module] = Set.empty

  protected def amendShape(attr: Attributes): SinkShape[In] = {
    val thisN = attributes.nameOrDefault(null)
    val thatN = attr.nameOrDefault(null)

    if ((thatN eq null) || thisN == thatN) shape
    else shape.copy(in = Inlet(thatN + ".in"))
  }
}

/**
 * INTERNAL API
 * Holds the downstream-most [[org.reactivestreams.Publisher]] interface of the materialized flow.
 * The stream will not have any subscribers attached at this point, which means that after prefetching
 * elements to fill the internal buffers it will assert back-pressure until
 * a subscriber connects and creates demand for elements to be emitted.
 */
private[akka] class PublisherSink[In](val attributes: Attributes, shape: SinkShape[In]) extends SinkModule[In, Publisher[In]](shape) {

  override def toString: String = "PublisherSink"

  override def create(context: MaterializationContext): (Subscriber[In], Publisher[In]) = {
    val proc = new VirtualProcessor[In]
    (proc, proc)
  }

  override protected def newInstance(shape: SinkShape[In]): SinkModule[In, Publisher[In]] = new PublisherSink[In](attributes, shape)
  override def withAttributes(attr: Attributes): Module = new PublisherSink[In](attr, amendShape(attr))
}

/**
 * INTERNAL API
 */
private[akka] final class FanoutPublisherSink[In](
  val attributes: Attributes,
  shape: SinkShape[In])
  extends SinkModule[In, Publisher[In]](shape) {

  override def create(context: MaterializationContext): (Subscriber[In], Publisher[In]) = {
    val actorMaterializer = ActorMaterializer.downcast(context.materializer)
    val fanoutProcessor = ActorProcessorFactory[In, In](
      actorMaterializer.actorOf(
        context,
        FanoutProcessorImpl.props(actorMaterializer.effectiveSettings(attributes))))
    (fanoutProcessor, fanoutProcessor)
  }

  override protected def newInstance(shape: SinkShape[In]): SinkModule[In, Publisher[In]] =
    new FanoutPublisherSink[In](attributes, shape)

  override def withAttributes(attr: Attributes): Module =
    new FanoutPublisherSink[In](attr, amendShape(attr))
}

/**
 * INTERNAL API
 * Attaches a subscriber to this stream which will just discard all received
 * elements.
 */
private[akka] final class SinkholeSink(val attributes: Attributes, shape: SinkShape[Any]) extends SinkModule[Any, Future[Unit]](shape) {

  override def create(context: MaterializationContext) = {
    val effectiveSettings = ActorMaterializer.downcast(context.materializer).effectiveSettings(context.effectiveAttributes)
    val p = Promise[Unit]()
    (new SinkholeSubscriber[Any](p), p.future)
  }

  override protected def newInstance(shape: SinkShape[Any]): SinkModule[Any, Future[Unit]] = new SinkholeSink(attributes, shape)
  override def withAttributes(attr: Attributes): Module = new SinkholeSink(attr, amendShape(attr))
  override def toString: String = "SinkholeSink"
}

/**
 * INTERNAL API
 * Attaches a subscriber to this stream.
 */
private[akka] final class SubscriberSink[In](subscriber: Subscriber[In], val attributes: Attributes, shape: SinkShape[In]) extends SinkModule[In, Unit](shape) {

  override def create(context: MaterializationContext) = (subscriber, ())

  override protected def newInstance(shape: SinkShape[In]): SinkModule[In, Unit] = new SubscriberSink[In](subscriber, attributes, shape)
  override def withAttributes(attr: Attributes): Module = new SubscriberSink[In](subscriber, attr, amendShape(attr))
  override def toString: String = "SubscriberSink"
}

/**
 * INTERNAL API
 * A sink that immediately cancels its upstream upon materialization.
 */
private[akka] final class CancelSink(val attributes: Attributes, shape: SinkShape[Any]) extends SinkModule[Any, Unit](shape) {
  override def create(context: MaterializationContext): (Subscriber[Any], Unit) = (new CancellingSubscriber[Any], ())
  override protected def newInstance(shape: SinkShape[Any]): SinkModule[Any, Unit] = new CancelSink(attributes, shape)
  override def withAttributes(attr: Attributes): Module = new CancelSink(attr, amendShape(attr))
  override def toString: String = "CancelSink"
}

/**
 * INTERNAL API
 * Creates and wraps an actor into [[org.reactivestreams.Subscriber]] from the given `props`,
 * which should be [[akka.actor.Props]] for an [[akka.stream.actor.ActorSubscriber]].
 */
private[akka] final class ActorSubscriberSink[In](props: Props, val attributes: Attributes, shape: SinkShape[In]) extends SinkModule[In, ActorRef](shape) {

  override def create(context: MaterializationContext) = {
    val subscriberRef = ActorMaterializer.downcast(context.materializer).actorOf(context, props)
    (akka.stream.actor.ActorSubscriber[In](subscriberRef), subscriberRef)
  }

  override protected def newInstance(shape: SinkShape[In]): SinkModule[In, ActorRef] = new ActorSubscriberSink[In](props, attributes, shape)
  override def withAttributes(attr: Attributes): Module = new ActorSubscriberSink[In](props, attr, amendShape(attr))
  override def toString: String = "ActorSubscriberSink"
}

/**
 * INTERNAL API
 */
private[akka] final class ActorRefSink[In](ref: ActorRef, onCompleteMessage: Any,
                                           val attributes: Attributes,
                                           shape: SinkShape[In]) extends SinkModule[In, Unit](shape) {

  override def create(context: MaterializationContext) = {
    val actorMaterializer = ActorMaterializer.downcast(context.materializer)
    val effectiveSettings = actorMaterializer.effectiveSettings(context.effectiveAttributes)
    val subscriberRef = actorMaterializer.actorOf(context,
      ActorRefSinkActor.props(ref, effectiveSettings.maxInputBufferSize, onCompleteMessage))
    (akka.stream.actor.ActorSubscriber[In](subscriberRef), ())
  }

  override protected def newInstance(shape: SinkShape[In]): SinkModule[In, Unit] =
    new ActorRefSink[In](ref, onCompleteMessage, attributes, shape)
  override def withAttributes(attr: Attributes): Module =
    new ActorRefSink[In](ref, onCompleteMessage, attr, amendShape(attr))
  override def toString: String = "ActorRefSink"
}

private[akka] final class LastOptionStage[T] extends GraphStageWithMaterializedValue[SinkShape[T], Future[Option[T]]] {

  val in = Inlet[T]("lastOption.in")

  override val shape: SinkShape[T] = SinkShape.of(in)

  override def createLogicAndMaterializedValue(inheritedAttributes: Attributes) = {
    val p: Promise[Option[T]] = Promise()
    (new GraphStageLogic(shape) {
      override def preStart(): Unit = pull(in)
      setHandler(in, new InHandler {
        private[this] var prev: T = null.asInstanceOf[T]

        override def onPush(): Unit = {
          prev = grab(in)
          pull(in)
        }

        override def onUpstreamFinish(): Unit = {
          val head = prev
          prev = null.asInstanceOf[T]
          p.trySuccess(Option(head))
          completeStage()
        }

        override def onUpstreamFailure(ex: Throwable): Unit = {
          prev = null.asInstanceOf[T]
          p.tryFailure(ex)
          failStage(ex)
        }
      })
    }, p.future)
  }

  override def toString: String = "LastOptionStage"
}

private[akka] final class HeadOptionStage[T] extends GraphStageWithMaterializedValue[SinkShape[T], Future[Option[T]]] {

  val in = Inlet[T]("headOption.in")

  override val shape: SinkShape[T] = SinkShape.of(in)

  override def createLogicAndMaterializedValue(inheritedAttributes: Attributes) = {
    val p: Promise[Option[T]] = Promise()
    (new GraphStageLogic(shape) {
      override def preStart(): Unit = pull(in)
      setHandler(in, new InHandler {
        override def onPush(): Unit = {
          p.trySuccess(Option(grab(in)))
          completeStage()
        }

        override def onUpstreamFinish(): Unit = {
          p.trySuccess(None)
          completeStage()
        }

        override def onUpstreamFailure(ex: Throwable): Unit = {
          p.tryFailure(ex)
          failStage(ex)
        }
      })
    }, p.future)
  }
<<<<<<< HEAD

  override def toString: String = "HeadOptionStage"
=======
}

/**
 * INTERNAL API
 */
private[akka] class QueueSink[T]() extends GraphStageWithMaterializedValue[SinkShape[T], SinkQueue[T]] {
  trait RequestElementCallback[E] {
    val requestElement = new AtomicReference[AnyRef](Nil)
  }

  type Requested[E] = Promise[Option[T]]

  val in = Inlet[T]("queueSink.in")
  override val shape: SinkShape[T] = SinkShape.of(in)

  override def createLogicAndMaterializedValue(inheritedAttributes: Attributes) = {
    type Received[E] = Try[Option[E]]

    val maxBuffer = module.attributes.getAttribute(classOf[InputBuffer], InputBuffer(16, 16)).max
    require(maxBuffer > 0, "Buffer size must be greater than 0")

    val buffer = FixedSizeBuffer[Received[T]](maxBuffer + 1)
    var currentRequest: Option[Requested[T]] = None

    val stageLogic = new GraphStageLogic(shape) with RequestElementCallback[Requested[T]] {
      override def keepGoingAfterAllPortsClosed = true

      override def preStart(): Unit = {
        val list = requestElement.getAndSet(callback.invoke _).asInstanceOf[List[Requested[T]]]
        list.reverse.foreach(callback.invoke)
        pull(in)
      }

      private val callback: AsyncCallback[Requested[T]] =
        getAsyncCallback(promise ⇒ currentRequest match {
          case Some(_) ⇒
            promise.failure(new IllegalStateException("You have to wait for previous future to be resolved to send another request"))
          case None ⇒
            if (buffer.isEmpty) currentRequest = Some(promise)
            else sendDownstream(promise)
        })

      def sendDownstream(promise: Requested[T]): Unit = {
        val e = buffer.dequeue()
        promise.complete(e)
        e match {
          case Success(_: Some[_]) ⇒ //do nothing
          case Success(None)       ⇒ completeStage()
          case Failure(t)          ⇒ failStage(t)
        }
      }

      def enqueueAndNotify(requested: Received[T]): Unit = {
        buffer.enqueue(requested)
        currentRequest match {
          case Some(p) ⇒
            sendDownstream(p)
            currentRequest = None
          case None ⇒ //do nothing
        }
      }

      setHandler(in, new InHandler {
        override def onPush(): Unit = {
          enqueueAndNotify(Success(Some(grab(in))))
          if (buffer.used < maxBuffer - 1) pull(in)
        }
        override def onUpstreamFinish(): Unit = enqueueAndNotify(Success(None))
        override def onUpstreamFailure(ex: Throwable): Unit = enqueueAndNotify(Failure(ex))
      })
    }

    (stageLogic, new SinkQueue[T] {
      override def pull(): Future[Option[T]] = {
        val ref = stageLogic.requestElement
        val p = Promise[Option[T]]
        ref.get() match {
          case l: List[_] ⇒
            if (!ref.compareAndSet(l, p :: l))
              ref.get() match {
                case _: List[_]         ⇒ throw new IllegalStateException("Concurrent call of SinkQueue.pull() is detected")
                case f: Function1[_, _] ⇒ f.asInstanceOf[Requested[T] ⇒ Unit](p)
              }
          case f: Function1[_, _] ⇒ f.asInstanceOf[Requested[T] ⇒ Unit](p)
        }
        p.future
      }
    })
  }
>>>>>>> b4a5e963
}<|MERGE_RESOLUTION|>--- conflicted
+++ resolved
@@ -234,10 +234,8 @@
       })
     }, p.future)
   }
-<<<<<<< HEAD
 
   override def toString: String = "HeadOptionStage"
-=======
 }
 
 /**
@@ -327,5 +325,4 @@
       }
     })
   }
->>>>>>> b4a5e963
 }